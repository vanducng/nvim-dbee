local tools = require("dbee.layouts.tools")
local utils = require("dbee.utils")
local api_ui = require("dbee.api.ui")

---@mod dbee.ref.layout UI Layout
---@brief [[
---Defines the layout of UI windows.
---The default layout is already defined, but it's possible to define your own layout.
---
---Layout implementation should implement the |Layout| interface and show the UI on screen
---as seen fit.
---@brief ]]

<<<<<<< HEAD
---Layout that defines how windows are opened.
---Layouts are free to use both core and ui apis.
---see |dbee.ref.api.core| and |dbee.ref.api.ui|
---
---Important for layout implementations: when opening windows, they must be
---exclusive to dbee. When closing windows, make sure to not reuse any windows dbee left over.
=======
---Layout UIs that are passed to ̏|Layout| open method.
---@alias layout_uis { drawer: DrawerUI, editor: EditorUI, result: ResultUI, call_log: CallLogUI }

-- Layout interface that defines how windows are opened.
>>>>>>> 8e557d8f
---@class Layout
---@field is_open fun(self: Layout):boolean function that returns the state of ui.
---@field open fun(self: Layout) function to open ui.
---@field close fun(self: Layout) function to close ui.

local layouts = {}

---@divider -

-- Default layout uses a helper to save the existing window layout before opening any windows,
-- then makes a new empty window for the editor and then opens result and drawer.
-- When later calling close(), the previously saved layout is restored.
---@class DefaultLayout: Layout
---@field private drawer_width integer
---@field private result_height integer
---@field private call_log_height integer
---@field private egg? layout_egg
---@field private windows integer[]
---@field private on_switch "immutable"|"close"
---@field private is_opened boolean
layouts.Default = {}

---Create a default layout.
<<<<<<< HEAD
---@param on_switch? "immutable"|"close" what to do in case another buffer wants to be open in any window. default: "immutable"
---@return Layout
function layouts.Default:new(on_switch)
  if not on_switch or on_switch == "" then
    on_switch = "immutable"
  end

  local o = {
    egg = nil,
    windows = {},
    on_switch = on_switch,
    is_opened = false,
=======
---@param opts? { drawer_width: integer, result_height: integer, call_log_height: integer }
---@return DefaultLayout
function layouts.Default:new(opts)
  opts = opts or {}

  -- validate opts
  for _, opt in ipairs { "drawer_width", "result_height", "call_log_height" } do
    if opts[opt] and opts[opt] < 0 then
      error(opt .. " must be a positive integer. Got: " .. opts[opt])
    end
  end

  ---@class DefaultLayout
  local o = {
    egg = nil,
    windows = {},
    drawer_width = opts.drawer_width or 40,
    result_height = opts.result_height or 20,
    call_log_height = opts.call_log_height or 20,
>>>>>>> 8e557d8f
  }
  setmetatable(o, self)
  self.__index = self
  return o
end

---Action taken when another (inapropriate) buffer is open in the window.
---@package
---@param on_switch "immutable"|"close"
---@param winid integer
---@param open_fn fun(winid: integer)
---@param is_editor? boolean special care needs to be taken with editor - it uses multiple buffers.
function layouts.Default:configure_window_on_switch(on_switch, winid, open_fn, is_editor)
  local action
  if on_switch == "close" then
    action = function(_, buf, file)
      if is_editor then
        local note, _ = api_ui.editor_search_note_with_file(file)
        if note then
          -- do nothing
          return
        end
        note, _ = api_ui.editor_search_note_with_buf(buf)
        if note then
          -- do nothing
          return
        end
      end
      -- close dbee and open buffer
      self:close()
      vim.api.nvim_win_set_buf(0, buf)
    end
  else
    action = function(win, _, _)
      open_fn(win)
    end
  end

  utils.create_singleton_autocmd({ "BufWinEnter", "BufReadPost", "BufNewFile" }, {
    window = winid,
    callback = function(event)
      action(winid, event.buf, event.file)
    end,
  })
end

---Close all other windows when one is closed.
---@package
---@param winid integer
function layouts.Default:configure_window_on_quit(winid)
  utils.create_singleton_autocmd({ "QuitPre" }, {
    window = winid,
    callback = function()
      self:close()
    end,
  })
end

---@package
---@return boolean
function layouts.Default:is_open()
  return self.is_opened
end

---@package
function layouts.Default:open()
  -- save layout before opening ui
  self.egg = tools.save()

  self.windows = {}

  -- editor
  tools.make_only(0)
  local editor_win = vim.api.nvim_get_current_win()
  table.insert(self.windows, editor_win)
  api_ui.editor_show(editor_win)
  self:configure_window_on_switch(self.on_switch, editor_win, api_ui.editor_show, true)
  self:configure_window_on_quit(editor_win)

  -- result
  vim.cmd("bo" .. self.result_height .. "split")
  local win = vim.api.nvim_get_current_win()
  table.insert(self.windows, win)
  api_ui.result_show(win)
  self:configure_window_on_switch(self.on_switch, win, api_ui.result_show)
  self:configure_window_on_quit(win)

  -- drawer
  vim.cmd("to" .. self.drawer_width .. "vsplit")
  win = vim.api.nvim_get_current_win()
  table.insert(self.windows, win)
  api_ui.drawer_show(win)
  self:configure_window_on_switch(self.on_switch, win, api_ui.drawer_show)
  self:configure_window_on_quit(win)

  -- call log
  vim.cmd("belowright " .. self.call_log_height .. "split")
  win = vim.api.nvim_get_current_win()
  table.insert(self.windows, win)
  api_ui.call_log_show(win)
  self:configure_window_on_switch(self.on_switch, win, api_ui.call_log_show)
  self:configure_window_on_quit(win)

  -- set cursor to editor
  vim.api.nvim_set_current_win(editor_win)

  self.is_opened = true
end

---@package
function layouts.Default:close()
  -- close all windows
  for _, win in ipairs(self.windows) do
    pcall(vim.api.nvim_win_close, win, false)
  end

  -- restore layout
  tools.restore(self.egg)
  self.egg = nil
  self.is_opened = false
end

return layouts<|MERGE_RESOLUTION|>--- conflicted
+++ resolved
@@ -11,19 +11,12 @@
 ---as seen fit.
 ---@brief ]]
 
-<<<<<<< HEAD
 ---Layout that defines how windows are opened.
 ---Layouts are free to use both core and ui apis.
 ---see |dbee.ref.api.core| and |dbee.ref.api.ui|
 ---
 ---Important for layout implementations: when opening windows, they must be
 ---exclusive to dbee. When closing windows, make sure to not reuse any windows dbee left over.
-=======
----Layout UIs that are passed to ̏|Layout| open method.
----@alias layout_uis { drawer: DrawerUI, editor: EditorUI, result: ResultUI, call_log: CallLogUI }
-
--- Layout interface that defines how windows are opened.
->>>>>>> 8e557d8f
 ---@class Layout
 ---@field is_open fun(self: Layout):boolean function that returns the state of ui.
 ---@field open fun(self: Layout) function to open ui.
@@ -47,21 +40,8 @@
 layouts.Default = {}
 
 ---Create a default layout.
-<<<<<<< HEAD
----@param on_switch? "immutable"|"close" what to do in case another buffer wants to be open in any window. default: "immutable"
----@return Layout
-function layouts.Default:new(on_switch)
-  if not on_switch or on_switch == "" then
-    on_switch = "immutable"
-  end
-
-  local o = {
-    egg = nil,
-    windows = {},
-    on_switch = on_switch,
-    is_opened = false,
-=======
----@param opts? { drawer_width: integer, result_height: integer, call_log_height: integer }
+---The on_switch parameter defines what to do in case another buffer wants to be open in any window. default: "immutable"
+---@param opts? { on_switch: "immutable"|"close", drawer_width: integer, result_height: integer, call_log_height: integer }
 ---@return DefaultLayout
 function layouts.Default:new(opts)
   opts = opts or {}
@@ -73,14 +53,15 @@
     end
   end
 
-  ---@class DefaultLayout
+  ---@type DefaultLayout
   local o = {
     egg = nil,
     windows = {},
+    on_switch = opts.on_switch or "immutable",
+    is_opened = false,
     drawer_width = opts.drawer_width or 40,
     result_height = opts.result_height or 20,
     call_log_height = opts.call_log_height or 20,
->>>>>>> 8e557d8f
   }
   setmetatable(o, self)
   self.__index = self
